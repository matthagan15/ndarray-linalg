//! Define trait for vectors

<<<<<<< HEAD
use ndarray::{NdFloat, Array, RcArray, Ix1};
=======
use std::iter::Sum;
use ndarray::{LinalgScalar, ArrayBase, Data, Dimension};
use num_traits::float::Float;
>>>>>>> 7601cb5f

/// Methods for vectors
pub trait Vector {
    type Scalar;
    /// rename of norm_l2
    fn norm(&self) -> Self::Scalar {
        self.norm_l2()
    }
    /// L-1 norm
    fn norm_l1(&self) -> Self::Scalar;
    /// L-2 norm
    fn norm_l2(&self) -> Self::Scalar;
    /// maximum norm
    fn norm_max(&self) -> Self::Scalar;
}

<<<<<<< HEAD
impl<A: NdFloat> Vector for Array<A, Ix1> {
    type Scalar = A;
    fn norm(&self) -> Self::Scalar {
        self.dot(&self).sqrt()
    }
}

impl<A: NdFloat> Vector for RcArray<A, Ix1> {
    type Scalar = A;
    fn norm(&self) -> Self::Scalar {
        self.dot(&self).sqrt()
=======
impl<A, S, D, T> Vector for ArrayBase<S, D>
    where A: LinalgScalar + Squared<Output = T>,
          T: Float + Sum,
          S: Data<Elem = A>,
          D: Dimension
{
    type Scalar = T;
    fn norm_l1(&self) -> Self::Scalar {
        self.iter().map(|x| x.sq_abs()).sum()
    }
    fn norm_l2(&self) -> Self::Scalar {
        self.iter().map(|x| x.squared()).sum::<T>().sqrt()
    }
    fn norm_max(&self) -> Self::Scalar {
        self.iter().fold(T::zero(), |f, &val| {
            let v = val.sq_abs();
            if f > v { f } else { v }
        })
    }
}

pub trait Squared {
    type Output;
    fn squared(&self) -> Self::Output;
    fn sq_abs(&self) -> Self::Output;
}

impl<A: Float> Squared for A {
    type Output = A;
    fn squared(&self) -> A {
        *self * *self
    }
    fn sq_abs(&self) -> A {
        self.abs()
>>>>>>> 7601cb5f
    }
}<|MERGE_RESOLUTION|>--- conflicted
+++ resolved
@@ -1,12 +1,8 @@
 //! Define trait for vectors
 
-<<<<<<< HEAD
-use ndarray::{NdFloat, Array, RcArray, Ix1};
-=======
 use std::iter::Sum;
 use ndarray::{LinalgScalar, ArrayBase, Data, Dimension};
 use num_traits::float::Float;
->>>>>>> 7601cb5f
 
 /// Methods for vectors
 pub trait Vector {
@@ -23,19 +19,6 @@
     fn norm_max(&self) -> Self::Scalar;
 }
 
-<<<<<<< HEAD
-impl<A: NdFloat> Vector for Array<A, Ix1> {
-    type Scalar = A;
-    fn norm(&self) -> Self::Scalar {
-        self.dot(&self).sqrt()
-    }
-}
-
-impl<A: NdFloat> Vector for RcArray<A, Ix1> {
-    type Scalar = A;
-    fn norm(&self) -> Self::Scalar {
-        self.dot(&self).sqrt()
-=======
 impl<A, S, D, T> Vector for ArrayBase<S, D>
     where A: LinalgScalar + Squared<Output = T>,
           T: Float + Sum,
@@ -70,6 +53,5 @@
     }
     fn sq_abs(&self) -> A {
         self.abs()
->>>>>>> 7601cb5f
     }
 }