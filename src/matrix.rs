--- conflicted
+++ resolved
@@ -1,14 +1,10 @@
 //! Define trait for general matrix
 
 use std::cmp::min;
-<<<<<<< HEAD
-use ndarray::{Ix1, Ix2, Array, Axis, LinalgScalar};
-=======
 use std::fmt::Debug;
 use ndarray::prelude::*;
 use ndarray::LinalgScalar;
 use lapack::c::Layout;
->>>>>>> b53fe394
 
 use error::LapackError;
 use qr::ImplQR;
@@ -46,21 +42,13 @@
     }
 }
 
-<<<<<<< HEAD
 impl<A> Matrix for Array<A, Ix2>
-    where A: ImplQR + ImplSVD + ImplNorm + LinalgScalar
-{
-    type Scalar = A;
-    type Vector = Array<A, Ix1>;
-=======
-impl<A> Matrix for Array<A, (Ix, Ix)>
     where A: ImplQR + ImplSVD + ImplNorm + ImplSolve + LinalgScalar + Debug
 {
     type Scalar = A;
     type Vector = Array<A, Ix>;
     type Permutator = Vec<i32>;
 
->>>>>>> b53fe394
     fn size(&self) -> (usize, usize) {
         (self.rows(), self.cols())
     }
