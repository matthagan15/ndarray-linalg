--- conflicted
+++ resolved
@@ -101,8 +101,4 @@
 pub use crate::triangular::*;
 pub use crate::tridiagonal::*;
 pub use crate::types::*;
-<<<<<<< HEAD
-pub use crate::expm::*;
-=======
-// pub use crate::expm::*;
->>>>>>> c3c264b1
+pub use crate::expm::*;