--- conflicted
+++ resolved
@@ -233,19 +233,18 @@
             #[test]
             fn [<$real _eigvals_t>]() {
                 let a = test_matrix_real_t::<$real>();
-<<<<<<< HEAD
-                let (e, _vecs) = a.eig().unwrap();
+                let (e1, _vecs) = a.eig().unwrap();
                 assert_close_l2!(
-                    &sorted_eigvals(e.view()),
+                    &sorted_eigvals(e1.view()),
                     &sorted_eigvals(answer_eig_real::<$real>().view()),
                     1.0e-3
                 );
-=======
-                let (e1, _vecs) = a.eig().unwrap();
-                let e2 = a.eigvals().unwrap();
-                assert_close_l2!(&e1, &answer_eig_real::<$real>(), 1.0e-3);
-                assert_close_l2!(&e2, &answer_eig_real::<$real>(), 1.0e-3);
->>>>>>> 685fc3cd
+                let e2 = a.eigvals().unwrap();
+                assert_close_l2!(
+                    &sorted_eigvals(e2.view()),
+                    &sorted_eigvals(answer_eig_real::<$real>().view()),
+                    1.0e-3
+                );
             }
 
             #[test]
