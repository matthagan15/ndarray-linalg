name: Rust

on:
  push:
    branches:
      - master
  pull_request: {}

jobs:
  check-format:
<<<<<<< HEAD
=======
    runs-on: ubuntu-18.04
    steps:
    - uses: actions/checkout@v1
    - uses: actions-rs/cargo@v1
      with:
        command: fmt
        args: -- --check

  clippy:
>>>>>>> 34f7b998
    runs-on: ubuntu-18.04
    steps:
    - uses: actions/checkout@v1
    - uses: actions-rs/cargo@v1
      with:
        command: clippy<|MERGE_RESOLUTION|>--- conflicted
+++ resolved
@@ -8,8 +8,6 @@
 
 jobs:
   check-format:
-<<<<<<< HEAD
-=======
     runs-on: ubuntu-18.04
     steps:
     - uses: actions/checkout@v1
@@ -19,7 +17,6 @@
         args: -- --check
 
   clippy:
->>>>>>> 34f7b998
     runs-on: ubuntu-18.04
     steps:
     - uses: actions/checkout@v1
